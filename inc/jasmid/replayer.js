var clone = function (o) {
	if (typeof o != 'object') return (o);
	if (o == null) return (o);
	var ret = (typeof o.length == 'number') ? [] : {};
	for (var key in o) ret[key] = clone(o[key]);
	return ret;
};

function Replayer(midiFile, timeWarp, eventProcessor) {
	var trackStates = [];
	var beatsPerMinute = 120;
	var ticksPerBeat = midiFile.header.ticksPerBeat;
	
	for (var i = 0; i < midiFile.tracks.length; i++) {
		trackStates[i] = {
			'nextEventIndex': 0,
			'ticksToNextEvent': (
				midiFile.tracks[i].length ?
					midiFile.tracks[i][0].deltaTime :
					null
			)
		};
	}

	var nextEventInfo;
	var samplesToNextEvent = 0;
	
	function getNextEvent() {
		var ticksToNextEvent = null;
		var nextEventTrack = null;
		var nextEventIndex = null;
		
		for (var i = 0; i < trackStates.length; i++) {
			if (
				trackStates[i].ticksToNextEvent != null
				&& (ticksToNextEvent == null || trackStates[i].ticksToNextEvent < ticksToNextEvent)
			) {
				ticksToNextEvent = trackStates[i].ticksToNextEvent;
				nextEventTrack = i;
				nextEventIndex = trackStates[i].nextEventIndex;
			}
		}
		if (nextEventTrack != null) {
			/* consume event from that track */
			var nextEvent = midiFile.tracks[nextEventTrack][nextEventIndex];
			if (midiFile.tracks[nextEventTrack][nextEventIndex + 1]) {
				trackStates[nextEventTrack].ticksToNextEvent += midiFile.tracks[nextEventTrack][nextEventIndex + 1].deltaTime;
			} else {
				trackStates[nextEventTrack].ticksToNextEvent = null;
			}
			trackStates[nextEventTrack].nextEventIndex += 1;
			/* advance timings on all tracks by ticksToNextEvent */
			for (var i = 0; i < trackStates.length; i++) {
				if (trackStates[i].ticksToNextEvent != null) {
					trackStates[i].ticksToNextEvent -= ticksToNextEvent
				}
			}
			return {
				"ticksToEvent": ticksToNextEvent,
				"event": nextEvent,
				"track": nextEventTrack
			}
		} else {
			return null;
		}
	};
	//
	var midiEvent;
	var temporal = [];
	//
<<<<<<< HEAD
 	function processEvents() {
 		function processNext() {
			// respect Tempo Event - Mani
			if (midiEvent.event.type == "meta" && midiEvent.event.subtype == "setTempo" ) {
				beatsPerMinute = 60000000 / midiEvent.event.microsecondsPerBeat;
			}
 			if (midiEvent.ticksToEvent > 0) {
 				var beatsToGenerate = midiEvent.ticksToEvent / ticksPerBeat;
 				var secondsToGenerate = beatsToGenerate / (beatsPerMinute / 60);
=======
	function processEvents() {
		function processNext() {
			if ( midiEvent.event.type == "meta" && midiEvent.event.subtype == "setTempo" ) {
			// tempo change events can occur anywhere in the middle and affect events that follow
                                beatsPerMinute = 60000000 / midiEvent.event.microsecondsPerBeat;
                        } 
			if (midiEvent.ticksToEvent > 0) {
				var beatsToGenerate = midiEvent.ticksToEvent / ticksPerBeat;
				var secondsToGenerate = beatsToGenerate / (beatsPerMinute / 60);
>>>>>>> dac4757e
			}
			var time = (secondsToGenerate * 1000 * timeWarp) || 0;
			temporal.push([ midiEvent, time]);
			midiEvent = getNextEvent();
		};
		//
		if (midiEvent = getNextEvent()) {
			while(midiEvent) processNext(true);
		}
	};
	processEvents();
	return {
		"getData": function() {
			return clone(temporal);
		}
	};
};<|MERGE_RESOLUTION|>--- conflicted
+++ resolved
@@ -68,27 +68,15 @@
 	var midiEvent;
 	var temporal = [];
 	//
-<<<<<<< HEAD
- 	function processEvents() {
- 		function processNext() {
-			// respect Tempo Event - Mani
-			if (midiEvent.event.type == "meta" && midiEvent.event.subtype == "setTempo" ) {
-				beatsPerMinute = 60000000 / midiEvent.event.microsecondsPerBeat;
-			}
- 			if (midiEvent.ticksToEvent > 0) {
- 				var beatsToGenerate = midiEvent.ticksToEvent / ticksPerBeat;
- 				var secondsToGenerate = beatsToGenerate / (beatsPerMinute / 60);
-=======
 	function processEvents() {
 		function processNext() {
 			if ( midiEvent.event.type == "meta" && midiEvent.event.subtype == "setTempo" ) {
-			// tempo change events can occur anywhere in the middle and affect events that follow
-                                beatsPerMinute = 60000000 / midiEvent.event.microsecondsPerBeat;
-                        } 
+				// tempo change events can occur anywhere in the middle and affect events that follow
+				beatsPerMinute = 60000000 / midiEvent.event.microsecondsPerBeat;
+			} 
 			if (midiEvent.ticksToEvent > 0) {
 				var beatsToGenerate = midiEvent.ticksToEvent / ticksPerBeat;
 				var secondsToGenerate = beatsToGenerate / (beatsPerMinute / 60);
->>>>>>> dac4757e
 			}
 			var time = (secondsToGenerate * 1000 * timeWarp) || 0;
 			temporal.push([ midiEvent, time]);
